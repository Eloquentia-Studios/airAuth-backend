{
  "backup": {
    "enabled": false,
    "interval": 72,
    "path": "./backups/",
    "keep": 10,
    "secret": "THIS-SHOULD-BE-RANDOMLY-GENERATED"
  },
  "sync": {
    "enabled": false,
    "server": {
      "name": "SERVER-NAME",
      "port": 7070
    },
    "servers": [
      {
        "name": "SECOND-SERVER-NAME",
        "address": "server.two:7070"
      }
    ],
    "ssl": false,
    "fullSyncInterval": 30,
    "secret": "THIS-SHOULD-BE-RANDOMLY-GENERATED",
    "startDelay": 0,
    "connectOnStart": true
  },
<<<<<<< HEAD
=======
  "backup": {
    "enabled": false,
    "interval": 72,
    "path": "./backups/",
    "keep": 10,
    "secret": "THIS-SHOULD-BE-RANDOMLY-GENERATED"
  },
>>>>>>> 4c3a1cea
  "debug": false
}<|MERGE_RESOLUTION|>--- conflicted
+++ resolved
@@ -24,15 +24,5 @@
     "startDelay": 0,
     "connectOnStart": true
   },
-<<<<<<< HEAD
-=======
-  "backup": {
-    "enabled": false,
-    "interval": 72,
-    "path": "./backups/",
-    "keep": 10,
-    "secret": "THIS-SHOULD-BE-RANDOMLY-GENERATED"
-  },
->>>>>>> 4c3a1cea
   "debug": false
 }