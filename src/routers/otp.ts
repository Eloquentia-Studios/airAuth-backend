--- conflicted
+++ resolved
@@ -1,13 +1,9 @@
 import { Router } from 'express'
 import { isAuthenticated } from '../middlewares/isAuthenticated.js'
 import { isValidOtpUrl } from '../services/validate.js'
-<<<<<<< HEAD
 import { addOtp, deleteOtp, getOtps } from '../services/otp.js'
 import { isOtpOwner } from '../middlewares/isOtpOwner.js'
-=======
-import { addOtp, deleteOtp, getOtp, getOtps } from '../services/otp.js'
 import { internalServerErrorResponse } from '../lib/internalServerErrorResponse.js'
->>>>>>> 5c164b5a
 
 const otpRouter = Router()
 
