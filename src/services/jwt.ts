import type { User } from '@prisma/client'
import fs, { existsSync, mkdirSync, writeFileSync } from 'fs'
import jwt from 'jsonwebtoken'
import path from 'path'
import { generateECDSAKeyPair } from '../services/encryption.js'
import type TokenUserData from '../types/TokenData.d'

// Private and public keys.
let privateKey: string
let publicKey: string

/**
 * Load the private and public keys.
 */
export const loadKeys = async () => {
  // Key paths.
  const privateKeyPath = './config/pems/private.key'
  const publicKeyPath = './config/pems/public.key'

  // Check if the keys exist, otherwise generate them.
  if (!fs.existsSync(privateKeyPath) || !fs.existsSync(publicKeyPath))
    await generateKeys(privateKeyPath, publicKeyPath)

  // Load private and public keys.
  privateKey = fs.readFileSync('./config/pems/private.key', 'utf8')
  publicKey = fs.readFileSync('./config/pems/public.key', 'utf8')
}

/**
 * Generate a JWT token for a user.
 *
 * @param user User to create a token for.
 * @returns The JWT token.
 */
export const generateToken = (user: User): string => {
<<<<<<< HEAD
  // Check if the keys are loaded.
=======
  // Verify that the keys are loaded.
>>>>>>> d2e6151f
  keysLoaded()

  // Create a new JWT token.
  const token = jwt.sign(
    {
      id: user.id
    },
    privateKey,
    {
      algorithm: 'ES512',
      expiresIn: process.env.JWT_EXPIRATION || '7d'
    }
  )

  return token
}

/**
 * Verify and decode a JWT token.
 *
 * @param token Token to verify.
 * @returns Token data if the token is valid, null otherwise.
 */
export const verifyToken = (token: string): TokenUserData | null => {
<<<<<<< HEAD
  // Check if the keys are loaded.
  keysLoaded()

=======
>>>>>>> d2e6151f
  try {
    // Verify that the keys are loaded.
    keysLoaded()

    // Verify the token.
    const decoded = jwt.verify(token, publicKey, {
      algorithms: ['ES512']
    }) as TokenUserData

    // Return the user if the token is valid.
    return decoded
  } catch (error) {
    // Return null if the token is invalid.
    return null
  }
}

/**
<<<<<<< HEAD
 * Generate private and public keys for JWT signing.
 *
 * @param privateKeyPath Path to write the private key to.
 * @param publicKeyPath Path to write the public key to.
 */
const generateKeys = async (privateKeyPath: string, publicKeyPath: string) => {
  // Print information about key generation.
  printKeyGenerationInfo()

  // Generate a new key pair.
  const keys = await generateECDSAKeyPair()

  // Check if directory exists, otherwise create it.
  const dir = path.dirname(privateKeyPath)
  if (!existsSync(dir)) mkdirSync(dir)

  // Write the keys to the given paths.
  writeFileSync(privateKeyPath, keys.privateKey)
  writeFileSync(publicKeyPath, keys.publicKey)

  // Print a success message.
  printKeyGenerationSuccess()
}

/**
 * Print information about key generation.
 */
const printKeyGenerationInfo = () => {
  console.log('Generating new keys for user authentication...')
  console.log('Make sure to keep the private key safe!')
  console.log(
    'IMPORTANT: If you lose the private key, you will not be able to verify user tokens!'
  )
  console.log(
    'If you intend to use server sync, you will have to use the same keys on all servers!'
  )
}

/**
 * Print a success message after key generation.
 */
const printKeyGenerationSuccess = () => {
  console.log('Keys generated successfully!')
}

/**
 * Check if the keys are loaded.
=======
 * Verify that the keys are loaded.
 *
 * @throws Error if the keys are not loaded.
>>>>>>> d2e6151f
 */
const keysLoaded = () => {
  if (!privateKey || !publicKey) throw new Error('Keys not loaded')
}<|MERGE_RESOLUTION|>--- conflicted
+++ resolved
@@ -33,11 +33,7 @@
  * @returns The JWT token.
  */
 export const generateToken = (user: User): string => {
-<<<<<<< HEAD
   // Check if the keys are loaded.
-=======
-  // Verify that the keys are loaded.
->>>>>>> d2e6151f
   keysLoaded()
 
   // Create a new JWT token.
@@ -62,12 +58,8 @@
  * @returns Token data if the token is valid, null otherwise.
  */
 export const verifyToken = (token: string): TokenUserData | null => {
-<<<<<<< HEAD
   // Check if the keys are loaded.
   keysLoaded()
-
-=======
->>>>>>> d2e6151f
   try {
     // Verify that the keys are loaded.
     keysLoaded()
@@ -86,7 +78,6 @@
 }
 
 /**
-<<<<<<< HEAD
  * Generate private and public keys for JWT signing.
  *
  * @param privateKeyPath Path to write the private key to.
@@ -134,11 +125,9 @@
 
 /**
  * Check if the keys are loaded.
-=======
  * Verify that the keys are loaded.
  *
  * @throws Error if the keys are not loaded.
->>>>>>> d2e6151f
  */
 const keysLoaded = () => {
   if (!privateKey || !publicKey) throw new Error('Keys not loaded')
